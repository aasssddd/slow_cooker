package load

import (
	"fmt"
	"hash/fnv"
	"log"
	"math"
	"math/rand"
<<<<<<< HEAD
=======
	"net/url"
>>>>>>> 9e625112
	"os"
	"os/signal"
	"strings"
	"sync"
	"sync/atomic"
	"syscall"
	"time"

	"github.com/buoyantio/slow_cooker/hdrreport"
	"github.com/buoyantio/slow_cooker/metrics"
	"github.com/buoyantio/slow_cooker/ring"
	"github.com/buoyantio/slow_cooker/window"
	"github.com/codahale/hdrhistogram"
)

<<<<<<< HEAD
func (params *RunLoadParams) do() {
	runLoad(params)
}

func runLoad(params *RunLoadParams) {
=======
type SingleLoad struct {
	Qps                  int
	Concurrency          int
	Method               string
	Interval             time.Duration
	Noreuse              bool
	Compress             bool
	NoLatencySummary     bool
	ReportLatenciesCSV   string
	TotalRequests        uint64
	Headers              HeaderSet
	MetricAddr           string
	HashValue            uint64
	HashSampleRate       float64
	DstURL               url.URL
	Hosts                []string
	RequestData          []byte
	MetricsServerBackend string
	InfluxUsername       string
	InfluxPassword       string
	InfluxDatabase       string
	HistogramWindowSize  time.Duration
	cleanup              chan bool
}

func (load *SingleLoad) Stop() {
	load.cleanup <- true
}

func (load *SingleLoad) Run() {
>>>>>>> 9e625112
	// Repsonse tracking metadata.
	fmt.Println("run load mode")
	count := uint64(0)
	size := uint64(0)
	good := uint64(0)
	bad := uint64(0)
	failed := uint64(0)
	min := int64(math.MaxInt64)
	max := int64(0)
	failedHashCheck := int64(0)
	hist := hdrhistogram.New(0, DayInMs, 3)
	globalHist := hdrhistogram.New(0, DayInMs, 3)
	latencyHistory := ring.New(5)
	received := make(chan *MeasuredResponse)
	timeout := time.After(load.Interval)
	timeToWait := CalcTimeToWait(&load.Qps)
	var totalTrafficTarget int
	totalTrafficTarget = load.Qps * load.Concurrency * int(load.Interval.Seconds())

	doTLS := load.DstURL.Scheme == "https"
	client := newClient(load.Compress, doTLS, load.Noreuse, load.Concurrency)
	var sendTraffic sync.WaitGroup
	// The time portion of the header can change due to timezone.
	timeLen := len(time.Now().Format(time.RFC3339))
	timePadding := strings.Repeat(" ", timeLen)
	intLen := len(fmt.Sprintf("%s", load.Interval))
	intPadding := strings.Repeat(" ", intLen-2)

	fmt.Printf("# sending %d %s req/s with concurrency=%d to %s ...\n", (load.Qps * load.Concurrency), load.Method, load.Concurrency, load.DstURL.String())
	fmt.Printf("# %s good/b/f t   goal%% %s min [p50 p95 p99  p999]  max bhash change\n", timePadding, intPadding)
	for i := 0; i < load.Concurrency; i++ {
		ticker := time.NewTicker(timeToWait)
		go func() {
			// For each goroutine we want to reuse a buffer for performance reasons.
			bodyBuffer := make([]byte, 50000)
			sendTraffic.Add(1)
			for _ = range ticker.C {
				var checkHash bool
				hasher := fnv.New64a()
				if load.HashSampleRate > 0.0 {
					checkHash = ShouldCheckHash(load.HashSampleRate)
				} else {
					checkHash = false
				}
				shouldFinishLock.RLock()
				if !shouldFinish {
					shouldFinishLock.RUnlock()
					sendRequest(client, load.Method, &load.DstURL, load.Hosts[rand.Intn(len(load.Hosts))], load.Headers, load.RequestData, atomic.AddUint64(&reqID, 1), load.HashValue, checkHash, hasher, received, bodyBuffer)
				} else {
					shouldFinishLock.RUnlock()
					sendTraffic.Done()
					return
				}
			}
		}()
	}

	load.cleanup = make(chan bool, 2)
	interrupted := make(chan os.Signal, 2)
	signal.Notify(interrupted, syscall.SIGINT)

	var metricsBackend metrics.Metrics

	switch strings.ToLower(load.MetricsServerBackend) {
	case ServerBackendPrometheus:
		metricsBackend = metrics.NewPrometheus()
	case ServerBackendInfluxDB:
<<<<<<< HEAD
		metricsBackend = metrics.NewInflux(params.HistogramWindowSize)
	default:
		metricsBackend = metrics.NewPrometheus()
=======
		metricsBackend = metrics.NewInflux(load.HistogramWindowSize)
>>>>>>> 9e625112
	}

	if load.MetricAddr != "" {
		var opts metrics.ServerOpts
		opts = metrics.ServerOpts{
			Host:          load.MetricAddr,
			Username:      load.InfluxUsername,
			Password:      load.InfluxPassword,
			Database:      load.InfluxDatabase,
			WriteInterval: load.Interval,
		}
		metricsBackend.Monitor(&opts)
	}

	for {
		select {
		// If we get a SIGINT, then start the shutdown process.
		case <-interrupted:
<<<<<<< HEAD
			cleanup <- true
		case <-cleanup:
=======
			load.cleanup <- true
		case <-load.cleanup:
>>>>>>> 9e625112
			finishSendingTraffic()
			if !load.NoLatencySummary {
				hdrreport.PrintLatencySummary(globalHist)
			}

			if load.ReportLatenciesCSV != "" {
				err := hdrreport.WriteReportCSV(&load.ReportLatenciesCSV, globalHist)
				if err != nil {
					log.Panicf("Unable to write Latency CSV file: %v\n", err)
				}
			}
			go func() {
				// Don't Wait() in the event loop or else we'll block the workers
				// from draining.
				sendTraffic.Wait()
				fmt.Printf("Sleeping 5 seconds to ensure metrics are sent...")
				time.Sleep(5 * time.Second)
				os.Exit(0)
			}()
		case t := <-timeout:
			// When all requests are failures, ensure we don't accidentally
			// print out a monstrously huge number.
			if min == math.MaxInt64 {
				min = 0
			}
			// Periodically print stats about the request load.
			percentAchieved := int(math.Min((((float64(good) + float64(bad)) /
				float64(totalTrafficTarget)) * 100), 100))

			lastP99 := int(hist.ValueAtQuantile(99))
			// We want the change indicator to be based on
			// how far away the current value is from what
			// we've seen historically. This is why we call
			// CalculateChangeIndicator() first and then Push()
			changeIndicator := window.CalculateChangeIndicator(latencyHistory.Items, lastP99)
			latencyHistory.Push(lastP99)

			fmt.Printf("%s %6d/%1d/%1d %d %3d%% %s %3d [%3d %3d %3d %4d ] %4d %6d %s\n",
				t.Format(time.RFC3339),
				good,
				bad,
				failed,
				totalTrafficTarget,
				percentAchieved,
				load.Interval,
				min,
				hist.ValueAtQuantile(50),
				hist.ValueAtQuantile(95),
				hist.ValueAtQuantile(99),
				hist.ValueAtQuantile(999),
				max,
				failedHashCheck,
				changeIndicator)

			count = 0
			size = 0
			good = 0
			bad = 0
			min = math.MaxInt64
			max = 0
			failed = 0
			failedHashCheck = 0
			hist.Reset()
			timeout = time.After(load.Interval)

			if load.TotalRequests != 0 && reqID > load.TotalRequests {
				load.cleanup <- true
			}
		case managedResp := <-received:
			count++
			metricsBackend.CounterInc(metrics.Requests)
			if managedResp.err != nil {
				fmt.Fprintln(os.Stderr, managedResp.err)
				failed++
			} else {
				size += managedResp.sz
				if managedResp.failedHashCheck {
					failedHashCheck++
				}
				if managedResp.code >= 200 && managedResp.code < 500 {
					good++
					metricsBackend.CounterInc(metrics.Successes)
					metricsBackend.HistogramObserve(metrics.LatencyHistogram, float64(managedResp.latency))
				} else {
					bad++
				}

				if managedResp.latency < min {
					min = managedResp.latency
				}

				if managedResp.latency > max {
					max = managedResp.latency
				}
				metricsBackend.HistogramObserve(metrics.ThroughputHistogram, float64(good))
				hist.RecordValue(managedResp.latency)
				globalHist.RecordValue(managedResp.latency)
			}
		}
	}
}<|MERGE_RESOLUTION|>--- conflicted
+++ resolved
@@ -6,10 +6,8 @@
 	"log"
 	"math"
 	"math/rand"
-<<<<<<< HEAD
-=======
+	"net/http"
 	"net/url"
->>>>>>> 9e625112
 	"os"
 	"os/signal"
 	"strings"
@@ -25,13 +23,6 @@
 	"github.com/codahale/hdrhistogram"
 )
 
-<<<<<<< HEAD
-func (params *RunLoadParams) do() {
-	runLoad(params)
-}
-
-func runLoad(params *RunLoadParams) {
-=======
 type SingleLoad struct {
 	Qps                  int
 	Concurrency          int
@@ -55,36 +46,20 @@
 	InfluxDatabase       string
 	HistogramWindowSize  time.Duration
 	cleanup              chan bool
+	sendTraffic          sync.WaitGroup
 }
 
 func (load *SingleLoad) Stop() {
 	load.cleanup <- true
 }
 
+// Entrypoint
 func (load *SingleLoad) Run() {
->>>>>>> 9e625112
 	// Repsonse tracking metadata.
-	fmt.Println("run load mode")
-	count := uint64(0)
-	size := uint64(0)
-	good := uint64(0)
-	bad := uint64(0)
-	failed := uint64(0)
-	min := int64(math.MaxInt64)
-	max := int64(0)
-	failedHashCheck := int64(0)
-	hist := hdrhistogram.New(0, DayInMs, 3)
-	globalHist := hdrhistogram.New(0, DayInMs, 3)
-	latencyHistory := ring.New(5)
-	received := make(chan *MeasuredResponse)
-	timeout := time.After(load.Interval)
-	timeToWait := CalcTimeToWait(&load.Qps)
-	var totalTrafficTarget int
-	totalTrafficTarget = load.Qps * load.Concurrency * int(load.Interval.Seconds())
+	handlerParam := NewHandlerParams(load)
 
 	doTLS := load.DstURL.Scheme == "https"
 	client := newClient(load.Compress, doTLS, load.Noreuse, load.Concurrency)
-	var sendTraffic sync.WaitGroup
 	// The time portion of the header can change due to timezone.
 	timeLen := len(time.Now().Format(time.RFC3339))
 	timePadding := strings.Repeat(" ", timeLen)
@@ -93,82 +68,124 @@
 
 	fmt.Printf("# sending %d %s req/s with concurrency=%d to %s ...\n", (load.Qps * load.Concurrency), load.Method, load.Concurrency, load.DstURL.String())
 	fmt.Printf("# %s good/b/f t   goal%% %s min [p50 p95 p99  p999]  max bhash change\n", timePadding, intPadding)
-	for i := 0; i < load.Concurrency; i++ {
+
+	signal.Notify(handlerParam.interrupted, syscall.SIGINT)
+
+	// Run Request
+	RunRequest(load, client, handlerParam.timeToWait)
+
+	// Collect Metrics
+	collectMetrics(load, handlerParam)
+}
+
+// HandlerParams : Parameters for handle http response and timeout event
+type HandlerParams struct {
+	count              uint64
+	size               uint64
+	good               uint64
+	bad                uint64
+	failed             uint64
+	min                int64
+	max                int64
+	failedHashCheck    int64
+	hist               *hdrhistogram.Histogram
+	globalHist         *hdrhistogram.Histogram
+	latencyHistory     ring.IntRing
+	received           chan *MeasuredResponse
+	timeout            <-chan time.Time
+	timeToWait         time.Duration
+	totalTrafficTarget int
+	cleanup            chan bool
+	interrupted        chan os.Signal
+}
+
+// NewHandlerParams : initialize HandlerParams
+func NewHandlerParams(params *SingleLoad) *HandlerParams {
+	return &HandlerParams{
+		count:              uint64(0),
+		size:               uint64(0),
+		good:               uint64(0),
+		bad:                uint64(0),
+		failed:             uint64(0),
+		min:                int64(math.MaxInt64),
+		max:                int64(0),
+		failedHashCheck:    int64(0),
+		hist:               hdrhistogram.New(0, DayInMs, 3),
+		globalHist:         hdrhistogram.New(0, DayInMs, 3),
+		latencyHistory:     ring.New(5),
+		timeout:            time.After(params.Interval),
+		received:           make(chan *MeasuredResponse),
+		timeToWait:         CalcTimeToWait(&params.Qps),
+		totalTrafficTarget: params.Qps * params.Concurrency * int(params.Interval.Seconds()),
+		cleanup:            make(chan bool, 2),
+		interrupted:        make(chan os.Signal, 2),
+	}
+}
+
+// RunRequest : Parallel sending request with RunLoadParams.Concurrency threads
+func RunRequest(params *SingleLoad, client *http.Client, timeToWait time.Duration) {
+	for i := 0; i < params.Concurrency; i++ {
 		ticker := time.NewTicker(timeToWait)
 		go func() {
 			// For each goroutine we want to reuse a buffer for performance reasons.
 			bodyBuffer := make([]byte, 50000)
-			sendTraffic.Add(1)
+			params.sendTraffic.Add(1)
 			for _ = range ticker.C {
 				var checkHash bool
 				hasher := fnv.New64a()
-				if load.HashSampleRate > 0.0 {
-					checkHash = ShouldCheckHash(load.HashSampleRate)
+				if params.HashSampleRate > 0.0 {
+					checkHash = ShouldCheckHash(params.HashSampleRate)
 				} else {
 					checkHash = false
 				}
 				shouldFinishLock.RLock()
 				if !shouldFinish {
 					shouldFinishLock.RUnlock()
-					sendRequest(client, load.Method, &load.DstURL, load.Hosts[rand.Intn(len(load.Hosts))], load.Headers, load.RequestData, atomic.AddUint64(&reqID, 1), load.HashValue, checkHash, hasher, received, bodyBuffer)
+					sendRequest(client, params.Method, &params.DstURL, params.Hosts[rand.Intn(len(params.Hosts))], params.Headers, params.RequestData, atomic.AddUint64(&reqID, 1), params.HashValue, checkHash, hasher, received, bodyBuffer)
 				} else {
 					shouldFinishLock.RUnlock()
-					sendTraffic.Done()
+					params.sendTraffic.Done()
 					return
 				}
 			}
 		}()
 	}
-
-	load.cleanup = make(chan bool, 2)
-	interrupted := make(chan os.Signal, 2)
-	signal.Notify(interrupted, syscall.SIGINT)
-
+}
+
+func collectMetrics(params *SingleLoad, handlerParam *HandlerParams) {
 	var metricsBackend metrics.Metrics
 
-	switch strings.ToLower(load.MetricsServerBackend) {
+	switch strings.ToLower(params.MetricsServerBackend) {
 	case ServerBackendPrometheus:
 		metricsBackend = metrics.NewPrometheus()
 	case ServerBackendInfluxDB:
-<<<<<<< HEAD
 		metricsBackend = metrics.NewInflux(params.HistogramWindowSize)
-	default:
-		metricsBackend = metrics.NewPrometheus()
-=======
-		metricsBackend = metrics.NewInflux(load.HistogramWindowSize)
->>>>>>> 9e625112
-	}
-
-	if load.MetricAddr != "" {
+	}
+
+	if params.MetricAddr != "" {
 		var opts metrics.ServerOpts
 		opts = metrics.ServerOpts{
-			Host:          load.MetricAddr,
-			Username:      load.InfluxUsername,
-			Password:      load.InfluxPassword,
-			Database:      load.InfluxDatabase,
-			WriteInterval: load.Interval,
+			Host:          params.MetricAddr,
+			Username:      params.InfluxUsername,
+			Password:      params.InfluxPassword,
+			Database:      params.InfluxDatabase,
+			WriteInterval: params.Interval,
 		}
 		metricsBackend.Monitor(&opts)
 	}
-
 	for {
 		select {
 		// If we get a SIGINT, then start the shutdown process.
-		case <-interrupted:
-<<<<<<< HEAD
-			cleanup <- true
-		case <-cleanup:
-=======
-			load.cleanup <- true
-		case <-load.cleanup:
->>>>>>> 9e625112
+		case <-handlerParam.interrupted:
+			handlerParam.cleanup <- true
+		case <-handlerParam.cleanup:
 			finishSendingTraffic()
-			if !load.NoLatencySummary {
-				hdrreport.PrintLatencySummary(globalHist)
-			}
-
-			if load.ReportLatenciesCSV != "" {
-				err := hdrreport.WriteReportCSV(&load.ReportLatenciesCSV, globalHist)
+			if !params.NoLatencySummary {
+				hdrreport.PrintLatencySummary(handlerParam.globalHist)
+			}
+
+			if params.ReportLatenciesCSV != "" {
+				err := hdrreport.WriteReportCSV(&params.ReportLatenciesCSV, handlerParam.globalHist)
 				if err != nil {
 					log.Panicf("Unable to write Latency CSV file: %v\n", err)
 				}
@@ -176,89 +193,89 @@
 			go func() {
 				// Don't Wait() in the event loop or else we'll block the workers
 				// from draining.
-				sendTraffic.Wait()
+				params.sendTraffic.Wait()
 				fmt.Printf("Sleeping 5 seconds to ensure metrics are sent...")
 				time.Sleep(5 * time.Second)
 				os.Exit(0)
 			}()
-		case t := <-timeout:
+		case t := <-handlerParam.timeout:
 			// When all requests are failures, ensure we don't accidentally
 			// print out a monstrously huge number.
-			if min == math.MaxInt64 {
-				min = 0
+			if handlerParam.min == math.MaxInt64 {
+				handlerParam.min = 0
 			}
 			// Periodically print stats about the request load.
-			percentAchieved := int(math.Min((((float64(good) + float64(bad)) /
-				float64(totalTrafficTarget)) * 100), 100))
-
-			lastP99 := int(hist.ValueAtQuantile(99))
+			percentAchieved := int(math.Min((((float64(handlerParam.good) + float64(handlerParam.bad)) /
+				float64(handlerParam.totalTrafficTarget)) * 100), 100))
+
+			lastP99 := int(handlerParam.hist.ValueAtQuantile(99))
 			// We want the change indicator to be based on
 			// how far away the current value is from what
 			// we've seen historically. This is why we call
 			// CalculateChangeIndicator() first and then Push()
-			changeIndicator := window.CalculateChangeIndicator(latencyHistory.Items, lastP99)
-			latencyHistory.Push(lastP99)
+			changeIndicator := window.CalculateChangeIndicator(handlerParam.latencyHistory.Items, lastP99)
+			handlerParam.latencyHistory.Push(lastP99)
 
 			fmt.Printf("%s %6d/%1d/%1d %d %3d%% %s %3d [%3d %3d %3d %4d ] %4d %6d %s\n",
 				t.Format(time.RFC3339),
-				good,
-				bad,
-				failed,
-				totalTrafficTarget,
+				handlerParam.good,
+				handlerParam.bad,
+				handlerParam.failed,
+				handlerParam.totalTrafficTarget,
 				percentAchieved,
-				load.Interval,
-				min,
-				hist.ValueAtQuantile(50),
-				hist.ValueAtQuantile(95),
-				hist.ValueAtQuantile(99),
-				hist.ValueAtQuantile(999),
-				max,
-				failedHashCheck,
+				params.Interval,
+				handlerParam.min,
+				handlerParam.hist.ValueAtQuantile(50),
+				handlerParam.hist.ValueAtQuantile(95),
+				handlerParam.hist.ValueAtQuantile(99),
+				handlerParam.hist.ValueAtQuantile(999),
+				handlerParam.max,
+				handlerParam.failedHashCheck,
 				changeIndicator)
 
-			count = 0
-			size = 0
-			good = 0
-			bad = 0
-			min = math.MaxInt64
-			max = 0
-			failed = 0
-			failedHashCheck = 0
-			hist.Reset()
-			timeout = time.After(load.Interval)
-
-			if load.TotalRequests != 0 && reqID > load.TotalRequests {
-				load.cleanup <- true
+			handlerParam.count = 0
+			handlerParam.size = 0
+			handlerParam.good = 0
+			handlerParam.bad = 0
+			handlerParam.min = math.MaxInt64
+			handlerParam.max = 0
+			handlerParam.failed = 0
+			handlerParam.failedHashCheck = 0
+			handlerParam.hist.Reset()
+			handlerParam.timeout = time.After(params.Interval)
+
+			if params.TotalRequests != 0 && reqID > params.TotalRequests {
+				handlerParam.cleanup <- true
 			}
 		case managedResp := <-received:
-			count++
+			handlerParam.count++
 			metricsBackend.CounterInc(metrics.Requests)
 			if managedResp.err != nil {
 				fmt.Fprintln(os.Stderr, managedResp.err)
-				failed++
+				handlerParam.failed++
 			} else {
-				size += managedResp.sz
+				handlerParam.size += managedResp.sz
 				if managedResp.failedHashCheck {
-					failedHashCheck++
+					handlerParam.failedHashCheck++
 				}
 				if managedResp.code >= 200 && managedResp.code < 500 {
-					good++
+					handlerParam.good++
 					metricsBackend.CounterInc(metrics.Successes)
 					metricsBackend.HistogramObserve(metrics.LatencyHistogram, float64(managedResp.latency))
 				} else {
-					bad++
-				}
-
-				if managedResp.latency < min {
-					min = managedResp.latency
-				}
-
-				if managedResp.latency > max {
-					max = managedResp.latency
-				}
-				metricsBackend.HistogramObserve(metrics.ThroughputHistogram, float64(good))
-				hist.RecordValue(managedResp.latency)
-				globalHist.RecordValue(managedResp.latency)
+					handlerParam.bad++
+				}
+
+				if managedResp.latency < handlerParam.min {
+					handlerParam.min = managedResp.latency
+				}
+
+				if managedResp.latency > handlerParam.max {
+					handlerParam.max = managedResp.latency
+				}
+				metricsBackend.HistogramObserve(metrics.ThroughputHistogram, float64(handlerParam.good))
+				handlerParam.hist.RecordValue(managedResp.latency)
+				handlerParam.globalHist.RecordValue(managedResp.latency)
 			}
 		}
 	}
