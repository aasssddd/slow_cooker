--- conflicted
+++ resolved
@@ -97,14 +97,9 @@
 
 		requestData := load.LoadData(*data)
 
-<<<<<<< HEAD
-=======
-		var params Load
-
->>>>>>> 9e625112
 		switch *mode {
 		case modeLoad:
-			params = &load.RunLoadParams{
+			params = &load.SingleLoad{
 				Qps:                  *qps,
 				Concurrency:          *concurrency,
 				Method:               *method,
@@ -146,29 +141,34 @@
 				RequestData:    requestData,
 			}
 		case modeThroughput:
-			params = &load.RunCalibrationParams{
-				Qos:            load.Qos{Throughput: *qosThroughput},
-				Concurrency:    *concurrency,
-				Method:         *method,
-				Interval:       *interval,
-				Noreuse:        *noreuse,
-				Compress:       *compress,
-				Headers:        headers,
-				HashValue:      *hashValue,
-				HashSampleRate: *hashSampleRate,
-				DstURL:         *dstURL,
-				Hosts:          hosts,
-				RequestData:    requestData,
+			if *qosThroughput <= 0 {
+				load.ExUsage("-qos-throughput must bigger than 0")
 			}
+			// params = &load.RunThroughputParams{
+			// 	Qos: &load.Qos{
+			// 		Throughput:          *qosThroughput,
+			// 		ConfidenceTimes:     *qosConfidenceTimes,
+			// 		TolerencePrecentage: *qosTolerencePercentage,
+			// 	},
+			// 	LoadParams: &load.RunLoadParams{
+			// 		Concurrency:    *concurrency,
+			// 		Method:         *method,
+			// 		Interval:       *interval,
+			// 		Noreuse:        *noreuse,
+			// 		Compress:       *compress,
+			// 		Headers:        headers,
+			// 		HashValue:      *hashValue,
+			// 		HashSampleRate: *hashSampleRate,
+			// 		DstURL:         *dstURL,
+			// 		Hosts:          hosts,
+			// 		RequestData:    requestData,
+			// 	},
+			// }
 		default:
 			load.ExUsage("-mode must in one of load/server/latency/throughput")
 		}
 
-<<<<<<< HEAD
-		load.Run(params)
-=======
 		params.Run()
->>>>>>> 9e625112
 	}
 
 }