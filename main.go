package main

import (
	"flag"
	"fmt"
<<<<<<< HEAD
=======
	"hash"
	"hash/fnv"
	"io"
	"io/ioutil"
	"log"
	"math"
	"math/rand"
	"net"
	"net/http"
	"net/http/httptrace"
	"net/url"
>>>>>>> b449e3e8
	"os"
	"path"
	"strings"
	"time"

	"github.com/buoyantio/slow_cooker/load"
	"github.com/buoyantio/slow_cooker/metrics"
)

<<<<<<< HEAD
const (
	modeServer string = "server"
)
=======
// DayInMs 1 day in milliseconds
const DayInMs int64 = 24 * 60 * 60 * 1000000

// MeasuredResponse holds metadata about the response
// we receive from the server under test.
type MeasuredResponse struct {
	sz              uint64
	code            int
	latency         int64
	timeout         bool
	failedHashCheck bool
	err             error
}

func newClient(
	compress bool,
	https bool,
	noreuse bool,
	maxConn int,
) *http.Client {
	tr := http.Transport{
		DisableCompression:  !compress,
		DisableKeepAlives:   noreuse,
		MaxIdleConnsPerHost: maxConn,
		Proxy:               http.ProxyFromEnvironment,
		Dial: (&net.Dialer{
			Timeout: 5 * time.Second,
		}).Dial,
		TLSHandshakeTimeout: 5 * time.Second,
	}
	if https {
		tr.TLSClientConfig = &tls.Config{InsecureSkipVerify: true}
	}
	return &http.Client{
		Timeout: 10 * time.Second,
		Transport: &tr,
	}
}

func sendRequest(
	client *http.Client,
	method string,
	url *url.URL,
	host string,
	headers headerSet,
	requestData []byte,
	reqID uint64,
	noreuse bool,
	hashValue uint64,
	checkHash bool,
	hasher hash.Hash64,
	received chan *MeasuredResponse,
	bodyBuffer []byte,
) {
	req, err := http.NewRequest(method, url.String(), bytes.NewBuffer(requestData))
	req.Close = noreuse
	if err != nil {
		fmt.Fprintln(os.Stderr, err.Error())
		fmt.Fprintf(os.Stderr, "\n")
	}
	if host != "" {
		req.Host = host
	}
	req.Header.Add("Sc-Req-Id", strconv.FormatUint(reqID, 10))
	for k, v := range headers {
		req.Header.Add(k, v)
	}

	var elapsed time.Duration
	start := time.Now()

	trace := &httptrace.ClientTrace{
		GotFirstResponseByte: func() {
			elapsed = time.Since(start)
		},
	}

	req = req.WithContext(httptrace.WithClientTrace(req.Context(), trace))
	response, err := client.Do(req)

	if err != nil {
		received <- &MeasuredResponse{err: err}
	} else {
		defer response.Body.Close()
		if !checkHash {
			if sz, err := io.CopyBuffer(ioutil.Discard, response.Body, bodyBuffer); err == nil {

				received <- &MeasuredResponse{
					sz:      uint64(sz),
					code:    response.StatusCode,
					latency: elapsed.Nanoseconds() / 1000000}
			} else {
				received <- &MeasuredResponse{err: err}
			}
		} else {
			if bytes, err := ioutil.ReadAll(response.Body); err != nil {
				received <- &MeasuredResponse{err: err}
			} else {
				hasher.Write(bytes)
				sum := hasher.Sum64()
				failedHashCheck := false
				if hashValue != sum {
					failedHashCheck = true
				}
				received <- &MeasuredResponse{
					sz:              uint64(len(bytes)),
					code:            response.StatusCode,
					latency:         elapsed.Nanoseconds() / 1000000,
					failedHashCheck: failedHashCheck}
			}
		}
	}
}
>>>>>>> b449e3e8

func ExUsage(msg string, args ...interface{}) {
	fmt.Fprintln(os.Stderr, fmt.Sprintf(msg, args...))
	fmt.Fprintln(os.Stderr, "Try --help for help.")
	os.Exit(64)
}

func main() {
	qps := flag.Int("qps", 1, "QPS to send to backends per request thread")
	concurrency := flag.Int("concurrency", 1, "Number of request threads")
	host := flag.String("host", "", "value of Host header to set")
	method := flag.String("method", "GET", "HTTP method to use")
	interval := flag.Duration("interval", 10*time.Second, "reporting interval")
	noreuse := flag.Bool("noreuse", false, "don't reuse connections")
	compress := flag.Bool("compress", false, "use compression")
	noLatencySummary := flag.Bool("noLatencySummary", false, "suppress the final latency summary")
	reportLatenciesCSV := flag.String("reportLatenciesCSV", "",
		"filename to output hdrhistogram latencies in CSV")
	help := flag.Bool("help", false, "show help message")
	totalRequests := flag.Uint64("totalRequests", 0, "total number of requests to send before exiting")
	headers := make(load.HeaderSet)
	flag.Var(&headers, "header", "HTTP request header. (can be repeated.)")
	data := flag.String("data", "", "HTTP request data")
	metricAddr := flag.String("metric-addr", "", "address to serve metrics on")
	metricsServerBackend := flag.String("metric-server-backend", "", "value can be promethus or influxdb")
	influxUsername := flag.String("influx-username", "", "influxdb username")
	influxPassword := flag.String("influx-password", "", "influxdb password")
	influxDatabase := flag.String("influx-database", "metrics", "influxdb database")
	hashValue := flag.Uint64("hashValue", 0, "fnv-1a hash value to check the request body against")
	hashSampleRate := flag.Float64("hashSampleRate", 0.0, "Sampe Rate for checking request body's hash. Interval in the range of [0.0, 1.0]")
	histogramWindowSize := flag.Duration("histrogram-window-size", time.Minute, "Slide window size of histogram, default is 1 minute")
	serverPort := flag.Int("server-port", 8081, "Define server should runing on which port, default is 8081")
	mode := flag.String("mode", "load", "Select running mode form load/latency/throughput/server")

	flag.Usage = func() {
		fmt.Fprintf(os.Stderr, "Usage: %s <url> [flags]\n", path.Base(os.Args[0]))
		flag.PrintDefaults()
	}

	flag.Parse()

	if *help {
		flag.Usage()
		os.Exit(64)
	}

	if *mode == modeServer {
		server := NewServer(*serverPort)
		server.Run()
	}

	if flag.NArg() != 1 {
		ExUsage("Expecting one argument: the target url to test, e.g. http://localhost:4140/")
	}

	dstURL := flag.Arg(0)

	if *qps < 1 {
		ExUsage("qps must be at least 1")
	}

	if *concurrency < 1 {
		ExUsage("concurrency must be at least 1")
	}

	hosts := strings.Split(*host, ",")
<<<<<<< HEAD
	fmt.Println("%+v", hosts)

	metricOpts := &metrics.MetricsOpts{
		MetricsServerBackend: *metricsServerBackend,
		MetricAddr:           *metricAddr,
		InfluxUsername:       *influxUsername,
		InfluxPassword:       *influxPassword,
		InfluxDatabase:       *influxDatabase,
	}

	run := load.AppLoad{
		CommandMode:         true,
		Qps:                 *qps,
		Concurrency:         *concurrency,
		Method:              *method,
		Interval:            *interval,
		Noreuse:             *noreuse,
		Compress:            *compress,
		NoLatencySummary:    *noLatencySummary,
		ReportLatenciesCSV:  *reportLatenciesCSV,
		TotalRequests:       *totalRequests,
		HashValue:           *hashValue,
		HashSampleRate:      *hashSampleRate,
		DstURL:              dstURL,
		Headers:             headers,
		Hosts:               hosts,
		Data:                *data,
		MetricOpts:          metricOpts,
		HistogramWindowSize: *histogramWindowSize,
	}

	if err := run.Run(); err != nil {
		fmt.Println("Failed to run load test: " + err.Error())
=======

	requestData := loadData(*data)

	// Repsonse tracking metadata.
	count := uint64(0)
	size := uint64(0)
	good := uint64(0)
	bad := uint64(0)
	failed := uint64(0)
	min := int64(math.MaxInt64)
	max := int64(0)
	failedHashCheck := int64(0)

	hist := hdrhistogram.New(0, DayInMs, 3)
	globalHist := hdrhistogram.New(0, DayInMs, 3)
	latencyHistory := ring.New(5)
	received := make(chan *MeasuredResponse)
	timeout := time.After(*interval)
	timeToWait := CalcTimeToWait(qps)
	var totalTrafficTarget int
	totalTrafficTarget = *qps * *concurrency * int(interval.Seconds())

	doTLS := dstURL.Scheme == "https"
	client := newClient(*compress, doTLS, *noreuse, *concurrency)
	var sendTraffic sync.WaitGroup
	// The time portion of the header can change due to timezone.
	timeLen := len(time.Now().Format(time.RFC3339))
	timePadding := strings.Repeat(" ", timeLen)
	intLen := len(fmt.Sprintf("%s", *interval))
	intPadding := strings.Repeat(" ", intLen-2)

	fmt.Printf("# sending %d %s req/s with concurrency=%d to %s ...\n", (*qps * *concurrency), *method, *concurrency, dstURL)
	fmt.Printf("# %s good/b/f t   goal%% %s min [p50 p95 p99  p999]  max bhash change\n", timePadding, intPadding)
	for i := 0; i < *concurrency; i++ {
		ticker := time.NewTicker(timeToWait)
		go func() {
			// For each goroutine we want to reuse a buffer for performance reasons.
			bodyBuffer := make([]byte, 50000)
			sendTraffic.Add(1)
			for _ = range ticker.C {
				var checkHash bool
				hasher := fnv.New64a()
				if *hashSampleRate > 0.0 {
					checkHash = shouldCheckHash(*hashSampleRate)
				} else {
					checkHash = false
				}
				shouldFinishLock.RLock()
				if !shouldFinish {
					shouldFinishLock.RUnlock()
					sendRequest(client, *method, dstURL, hosts[rand.Intn(len(hosts))], headers, requestData, atomic.AddUint64(&reqID, 1), *noreuse, *hashValue, checkHash, hasher, received, bodyBuffer)
				} else {
					shouldFinishLock.RUnlock()
					sendTraffic.Done()
					return
				}
			}
		}()
	}

	cleanup := make(chan bool, 2)
	interrupted := make(chan os.Signal, 2)
	signal.Notify(interrupted, syscall.SIGINT)

	if *metricAddr != "" {
		registerMetrics()
		go func() {
			http.Handle("/metrics", promhttp.Handler())
			http.ListenAndServe(*metricAddr, nil)
		}()
	}

	for {
		select {
		// If we get a SIGINT, then start the shutdown process.
		case <-interrupted:
			cleanup <- true
		case <-cleanup:
			finishSendingTraffic()
			if !*noLatencySummary {
				hdrreport.PrintLatencySummary(globalHist)
			}
			if *reportLatenciesCSV != "" {
				err := hdrreport.WriteReportCSV(reportLatenciesCSV, globalHist)
				if err != nil {
					log.Panicf("Unable to write Latency CSV file: %v\n", err)
				}
			}
			go func() {
				// Don't Wait() in the event loop or else we'll block the workers
				// from draining.
				sendTraffic.Wait()
				os.Exit(0)
			}()
		case t := <-timeout:
			// When all requests are failures, ensure we don't accidentally
			// print out a monstrously huge number.
			if min == math.MaxInt64 {
				min = 0
			}
			// Periodically print stats about the request load.
			percentAchieved := int(math.Min((((float64(good) + float64(bad)) /
				float64(totalTrafficTarget)) * 100), 100))

			lastP99 := int(hist.ValueAtQuantile(99))
			// We want the change indicator to be based on
			// how far away the current value is from what
			// we've seen historically. This is why we call
			// CalculateChangeIndicator() first and then Push()
			changeIndicator := window.CalculateChangeIndicator(latencyHistory.Items, lastP99)
			latencyHistory.Push(lastP99)

			fmt.Printf("%s %6d/%1d/%1d %d %3d%% %s %3d [%3d %3d %3d %4d ] %4d %6d %s\n",
				t.Format(time.RFC3339),
				good,
				bad,
				failed,
				totalTrafficTarget,
				percentAchieved,
				interval,
				min,
				hist.ValueAtQuantile(50),
				hist.ValueAtQuantile(95),
				hist.ValueAtQuantile(99),
				hist.ValueAtQuantile(999),
				max,
				failedHashCheck,
				changeIndicator)

			count = 0
			size = 0
			good = 0
			bad = 0
			min = math.MaxInt64
			max = 0
			failed = 0
			failedHashCheck = 0
			hist.Reset()
			timeout = time.After(*interval)

			if *totalRequests != 0 && reqID > *totalRequests {
				cleanup <- true
			}
		case managedResp := <-received:
			count++
			promRequests.Inc()
			if managedResp.err != nil {
				fmt.Fprintln(os.Stderr, managedResp.err)
				failed++
			} else {
				size += managedResp.sz
				if managedResp.failedHashCheck {
					failedHashCheck++
				}
				if managedResp.code >= 200 && managedResp.code < 500 {
					good++
					promSuccesses.Inc()
					promLatencyHistogram.Observe(float64(managedResp.latency))
				} else {
					bad++
				}

				if managedResp.latency < min {
					min = managedResp.latency
				}

				if managedResp.latency > max {
					max = managedResp.latency
				}

				hist.RecordValue(managedResp.latency)
				globalHist.RecordValue(managedResp.latency)
			}
		}
>>>>>>> b449e3e8
	}
}<|MERGE_RESOLUTION|>--- conflicted
+++ resolved
@@ -3,20 +3,6 @@
 import (
 	"flag"
 	"fmt"
-<<<<<<< HEAD
-=======
-	"hash"
-	"hash/fnv"
-	"io"
-	"io/ioutil"
-	"log"
-	"math"
-	"math/rand"
-	"net"
-	"net/http"
-	"net/http/httptrace"
-	"net/url"
->>>>>>> b449e3e8
 	"os"
 	"path"
 	"strings"
@@ -26,11 +12,10 @@
 	"github.com/buoyantio/slow_cooker/metrics"
 )
 
-<<<<<<< HEAD
 const (
 	modeServer string = "server"
 )
-=======
+
 // DayInMs 1 day in milliseconds
 const DayInMs int64 = 24 * 60 * 60 * 1000000
 
@@ -44,107 +29,6 @@
 	failedHashCheck bool
 	err             error
 }
-
-func newClient(
-	compress bool,
-	https bool,
-	noreuse bool,
-	maxConn int,
-) *http.Client {
-	tr := http.Transport{
-		DisableCompression:  !compress,
-		DisableKeepAlives:   noreuse,
-		MaxIdleConnsPerHost: maxConn,
-		Proxy:               http.ProxyFromEnvironment,
-		Dial: (&net.Dialer{
-			Timeout: 5 * time.Second,
-		}).Dial,
-		TLSHandshakeTimeout: 5 * time.Second,
-	}
-	if https {
-		tr.TLSClientConfig = &tls.Config{InsecureSkipVerify: true}
-	}
-	return &http.Client{
-		Timeout: 10 * time.Second,
-		Transport: &tr,
-	}
-}
-
-func sendRequest(
-	client *http.Client,
-	method string,
-	url *url.URL,
-	host string,
-	headers headerSet,
-	requestData []byte,
-	reqID uint64,
-	noreuse bool,
-	hashValue uint64,
-	checkHash bool,
-	hasher hash.Hash64,
-	received chan *MeasuredResponse,
-	bodyBuffer []byte,
-) {
-	req, err := http.NewRequest(method, url.String(), bytes.NewBuffer(requestData))
-	req.Close = noreuse
-	if err != nil {
-		fmt.Fprintln(os.Stderr, err.Error())
-		fmt.Fprintf(os.Stderr, "\n")
-	}
-	if host != "" {
-		req.Host = host
-	}
-	req.Header.Add("Sc-Req-Id", strconv.FormatUint(reqID, 10))
-	for k, v := range headers {
-		req.Header.Add(k, v)
-	}
-
-	var elapsed time.Duration
-	start := time.Now()
-
-	trace := &httptrace.ClientTrace{
-		GotFirstResponseByte: func() {
-			elapsed = time.Since(start)
-		},
-	}
-
-	req = req.WithContext(httptrace.WithClientTrace(req.Context(), trace))
-	response, err := client.Do(req)
-
-	if err != nil {
-		received <- &MeasuredResponse{err: err}
-	} else {
-		defer response.Body.Close()
-		if !checkHash {
-			if sz, err := io.CopyBuffer(ioutil.Discard, response.Body, bodyBuffer); err == nil {
-
-				received <- &MeasuredResponse{
-					sz:      uint64(sz),
-					code:    response.StatusCode,
-					latency: elapsed.Nanoseconds() / 1000000}
-			} else {
-				received <- &MeasuredResponse{err: err}
-			}
-		} else {
-			if bytes, err := ioutil.ReadAll(response.Body); err != nil {
-				received <- &MeasuredResponse{err: err}
-			} else {
-				hasher.Write(bytes)
-				sum := hasher.Sum64()
-				failedHashCheck := false
-				if hashValue != sum {
-					failedHashCheck = true
-				}
-				received <- &MeasuredResponse{
-					sz:              uint64(len(bytes)),
-					code:            response.StatusCode,
-					latency:         elapsed.Nanoseconds() / 1000000,
-					failedHashCheck: failedHashCheck}
-			}
-		}
-	}
-}
->>>>>>> b449e3e8
 
 func ExUsage(msg string, args ...interface{}) {
 	fmt.Fprintln(os.Stderr, fmt.Sprintf(msg, args...))
@@ -211,7 +95,6 @@
 	}
 
 	hosts := strings.Split(*host, ",")
-<<<<<<< HEAD
 	fmt.Println("%+v", hosts)
 
 	metricOpts := &metrics.MetricsOpts{
@@ -245,181 +128,5 @@
 
 	if err := run.Run(); err != nil {
 		fmt.Println("Failed to run load test: " + err.Error())
-=======
-
-	requestData := loadData(*data)
-
-	// Repsonse tracking metadata.
-	count := uint64(0)
-	size := uint64(0)
-	good := uint64(0)
-	bad := uint64(0)
-	failed := uint64(0)
-	min := int64(math.MaxInt64)
-	max := int64(0)
-	failedHashCheck := int64(0)
-
-	hist := hdrhistogram.New(0, DayInMs, 3)
-	globalHist := hdrhistogram.New(0, DayInMs, 3)
-	latencyHistory := ring.New(5)
-	received := make(chan *MeasuredResponse)
-	timeout := time.After(*interval)
-	timeToWait := CalcTimeToWait(qps)
-	var totalTrafficTarget int
-	totalTrafficTarget = *qps * *concurrency * int(interval.Seconds())
-
-	doTLS := dstURL.Scheme == "https"
-	client := newClient(*compress, doTLS, *noreuse, *concurrency)
-	var sendTraffic sync.WaitGroup
-	// The time portion of the header can change due to timezone.
-	timeLen := len(time.Now().Format(time.RFC3339))
-	timePadding := strings.Repeat(" ", timeLen)
-	intLen := len(fmt.Sprintf("%s", *interval))
-	intPadding := strings.Repeat(" ", intLen-2)
-
-	fmt.Printf("# sending %d %s req/s with concurrency=%d to %s ...\n", (*qps * *concurrency), *method, *concurrency, dstURL)
-	fmt.Printf("# %s good/b/f t   goal%% %s min [p50 p95 p99  p999]  max bhash change\n", timePadding, intPadding)
-	for i := 0; i < *concurrency; i++ {
-		ticker := time.NewTicker(timeToWait)
-		go func() {
-			// For each goroutine we want to reuse a buffer for performance reasons.
-			bodyBuffer := make([]byte, 50000)
-			sendTraffic.Add(1)
-			for _ = range ticker.C {
-				var checkHash bool
-				hasher := fnv.New64a()
-				if *hashSampleRate > 0.0 {
-					checkHash = shouldCheckHash(*hashSampleRate)
-				} else {
-					checkHash = false
-				}
-				shouldFinishLock.RLock()
-				if !shouldFinish {
-					shouldFinishLock.RUnlock()
-					sendRequest(client, *method, dstURL, hosts[rand.Intn(len(hosts))], headers, requestData, atomic.AddUint64(&reqID, 1), *noreuse, *hashValue, checkHash, hasher, received, bodyBuffer)
-				} else {
-					shouldFinishLock.RUnlock()
-					sendTraffic.Done()
-					return
-				}
-			}
-		}()
-	}
-
-	cleanup := make(chan bool, 2)
-	interrupted := make(chan os.Signal, 2)
-	signal.Notify(interrupted, syscall.SIGINT)
-
-	if *metricAddr != "" {
-		registerMetrics()
-		go func() {
-			http.Handle("/metrics", promhttp.Handler())
-			http.ListenAndServe(*metricAddr, nil)
-		}()
-	}
-
-	for {
-		select {
-		// If we get a SIGINT, then start the shutdown process.
-		case <-interrupted:
-			cleanup <- true
-		case <-cleanup:
-			finishSendingTraffic()
-			if !*noLatencySummary {
-				hdrreport.PrintLatencySummary(globalHist)
-			}
-			if *reportLatenciesCSV != "" {
-				err := hdrreport.WriteReportCSV(reportLatenciesCSV, globalHist)
-				if err != nil {
-					log.Panicf("Unable to write Latency CSV file: %v\n", err)
-				}
-			}
-			go func() {
-				// Don't Wait() in the event loop or else we'll block the workers
-				// from draining.
-				sendTraffic.Wait()
-				os.Exit(0)
-			}()
-		case t := <-timeout:
-			// When all requests are failures, ensure we don't accidentally
-			// print out a monstrously huge number.
-			if min == math.MaxInt64 {
-				min = 0
-			}
-			// Periodically print stats about the request load.
-			percentAchieved := int(math.Min((((float64(good) + float64(bad)) /
-				float64(totalTrafficTarget)) * 100), 100))
-
-			lastP99 := int(hist.ValueAtQuantile(99))
-			// We want the change indicator to be based on
-			// how far away the current value is from what
-			// we've seen historically. This is why we call
-			// CalculateChangeIndicator() first and then Push()
-			changeIndicator := window.CalculateChangeIndicator(latencyHistory.Items, lastP99)
-			latencyHistory.Push(lastP99)
-
-			fmt.Printf("%s %6d/%1d/%1d %d %3d%% %s %3d [%3d %3d %3d %4d ] %4d %6d %s\n",
-				t.Format(time.RFC3339),
-				good,
-				bad,
-				failed,
-				totalTrafficTarget,
-				percentAchieved,
-				interval,
-				min,
-				hist.ValueAtQuantile(50),
-				hist.ValueAtQuantile(95),
-				hist.ValueAtQuantile(99),
-				hist.ValueAtQuantile(999),
-				max,
-				failedHashCheck,
-				changeIndicator)
-
-			count = 0
-			size = 0
-			good = 0
-			bad = 0
-			min = math.MaxInt64
-			max = 0
-			failed = 0
-			failedHashCheck = 0
-			hist.Reset()
-			timeout = time.After(*interval)
-
-			if *totalRequests != 0 && reqID > *totalRequests {
-				cleanup <- true
-			}
-		case managedResp := <-received:
-			count++
-			promRequests.Inc()
-			if managedResp.err != nil {
-				fmt.Fprintln(os.Stderr, managedResp.err)
-				failed++
-			} else {
-				size += managedResp.sz
-				if managedResp.failedHashCheck {
-					failedHashCheck++
-				}
-				if managedResp.code >= 200 && managedResp.code < 500 {
-					good++
-					promSuccesses.Inc()
-					promLatencyHistogram.Observe(float64(managedResp.latency))
-				} else {
-					bad++
-				}
-
-				if managedResp.latency < min {
-					min = managedResp.latency
-				}
-
-				if managedResp.latency > max {
-					max = managedResp.latency
-				}
-
-				hist.RecordValue(managedResp.latency)
-				globalHist.RecordValue(managedResp.latency)
-			}
-		}
->>>>>>> b449e3e8
 	}
 }